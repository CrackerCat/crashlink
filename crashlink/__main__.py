--- conflicted
+++ resolved
@@ -143,27 +143,32 @@
                 print(f"Control flow graph saved to {png_file}. Use your favourite image viewer to open it.")
             return
     print("Function not found.")
-    
-<<<<<<< HEAD
+
+
+def cmd_ir(args: List[str], code: Bytecode) -> None:
+    if not args:
+        print("Usage: ir <index>")
+    try:
+        index = int(args[0])
+    except ValueError:
+        print("Invalid index.")
+        return
+    for func in code.functions:
+        if func.findex.value == index:
+            ir = decomp.IRFunction(code, func)
+            ir.print()
+            return
+    print("Function not found.")
 
 def cmd_patch(args: List[str], code: Bytecode) -> None:
     if not args:
         print("Usage: patch <index>")
-=======
-def cmd_ir(args: List[str], code: Bytecode) -> None:
-    """
-    Lifts a function to IR and displays it as object notation.
-    """
-    if not args:
-        print("Usage: ir <index>")
->>>>>>> 92ae1068
         return
     try:
         index = int(args[0])
     except ValueError:
         print("Invalid index.")
         return
-<<<<<<< HEAD
     try:
         func = code.fn(index)
     except ValueError:
@@ -232,14 +237,6 @@
     with open(args[0], 'wb') as f:
         f.write(ser)
     print("Done!")
-=======
-    for func in code.functions:
-        if func.findex.value == index:
-            ir = decomp.IRFunction(code, func)
-            ir.print()
-            return
-    print("Function not found.")
->>>>>>> 92ae1068
 
 
 # typing is ignored for lambdas because webbrowser.open returns a bool instead of None
@@ -262,12 +259,8 @@
     "fn": (cmd_fn, "Show information about a function"),
     # "decomp": (cmd_decomp, "Decompile a function"),
     "cfg": (cmd_cfg, "Graph the control flow graph of a function"),
-<<<<<<< HEAD
     "patch": (cmd_patch, "Patch a function's raw opcodes"),
     "save": (cmd_save, "Save the modified bytecode to a given path"),
-=======
-    "ir": (cmd_ir, "Lift a function to IR, then display it as object notation")
->>>>>>> 92ae1068
 }
 """
 List of CLI commands.
